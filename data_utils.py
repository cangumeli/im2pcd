import open3d as o3d
import glob
import os
import sys
import cv2
import torch
import numpy as np
from torch.utils.data import Dataset
from torch_geometric.datasets import ModelNet
import torch_geometric.transforms as TG
import torchvision.transforms as TV
from torchvision.utils import make_grid, save_image
import torch_geometric.nn as gnn
from torch_geometric.read import read_off
from PIL import Image


def ensure_dir(file_path):
    directory = os.path.dirname(file_path)
    if not os.path.exists(directory):
        os.makedirs(directory)


def save_geometry(xyz, path_to_save):
    xyz = xyz.cpu().detach().numpy()
    pcd = o3d.geometry.PointCloud()
    pcd.points = o3d.utility.Vector3dVector(xyz)
    o3d.io.write_point_cloud(path_to_save, pcd)


def save_grid(img, grid, path_to_save, nrow=6):
    grid = grid.permute(0, 2, 3, 1).cpu().detach().numpy()
    img = img.permute(1, 2, 0).cpu().detach().numpy()
    img = (img * 255).astype(np.uint8)
    t = TV.ToTensor()
    attn_list = []
    for i in range(grid.shape[0]):
        g = grid[i]
        rect = np.array([g[0, 0], g[0, -1], g[-1, -1], g[-1, 0]])
        rect = img.shape[:2] * (rect + 1) / 2
        rect = rect.astype(np.int32)
        img_vis = img.copy()
        img_vis = cv2.polylines(img_vis, [rect], isClosed=True, color=(160, 20, 20), thickness=2)
        attn_list.append(t(img_vis))
    save_image(attn_list, path_to_save, nrow=nrow)


def custom_draw_geometry(xyz, path_to_save=None):
    xyz = xyz.cpu().detach().numpy()
    pcd = o3d.geometry.PointCloud()
    pcd.points = o3d.utility.Vector3dVector(xyz)
    vis = o3d.visualization.Visualizer()
    vis.create_window()
    vis.add_geometry(pcd)
    if path_to_save is not None:
        vis.capture_screen_image(filename=path_to_save, do_render=True)
    else:
        vis.run()
    vis.destroy_window()


def batch_voxelized_iou(pred_batch, target_batch, voxel_size):
    values = np.array([voxelizedIoU(pred_batch[i], 
                                    target_batch[i], 
                                    voxel_size) for i in range(pred_batch.size(0))])
    return values.mean()


def voxelizedIoU(pred_pcd, target_pcd, voxel_size):
    xyz1 = pred_pcd.cpu().detach().numpy()
    xyz2 = target_pcd.cpu().detach().numpy()

    pcd1 = o3d.geometry.PointCloud()
    pcd2 = o3d.geometry.PointCloud()

    pcd1.points = o3d.utility.Vector3dVector(xyz1)
    pcd2.points = o3d.utility.Vector3dVector(xyz2)

    # align both pcds to have origin at [-1., -1., -1.]
    transform1 = np.eye(4)
    transform1[:-1, -1] = np.array([-1., -1., -1.]) - pcd1.get_min_bound()
    pcd1.transform(transform1)
    transform2 = np.eye(4)
    transform2[:-1, -1] = np.array([-1., -1., -1.]) - pcd2.get_min_bound()
    pcd2.transform(transform2)

    # create voxels of surfaces
    vxl1 = o3d.geometry.create_surface_voxel_grid_from_point_cloud(pcd1, 
                                                                   voxel_size)
    vxl2 = o3d.geometry.create_surface_voxel_grid_from_point_cloud(pcd2, 
                                                                   voxel_size)

    occupancy_indxs1 = np.array([x.grid_index for x in vxl1.voxels])
    occupancy_indxs2 = np.array([x.grid_index for x in vxl2.voxels])

    max_x, max_y, max_z = np.concatenate([occupancy_indxs1, occupancy_indxs2], axis=0).max(axis=0)

    vxl1 = np.zeros((max_x+1, max_y+1, max_z+1), dtype=bool)
    vxl2 = np.zeros((max_x+1, max_y+1, max_z+1), dtype=bool)
    vxl1 &= False
    vxl2 &= False
    vxl1[occupancy_indxs1[:, 0], 
         occupancy_indxs1[:, 1], 
         occupancy_indxs1[:, 2]] = True
    vxl2[occupancy_indxs2[:, 0], 
         occupancy_indxs2[:, 1], 
         occupancy_indxs2[:, 2]] = True

    # compute iou
    iou = np.sum(vxl1&vxl2) / np.sum(vxl1|vxl2)

    return iou


def cd(pred, targets):
    '''pred: NxMx3, targets: NxKx3''' 
    # (y_ - y)**2 = <y_, y_> - 2 * <y, y_> + <y, y>
    dists = (pred**2).sum(-1, keepdim=True) - \
            2 * pred @ targets.transpose(2, 1) + \
            (targets**2).sum(-1).unsqueeze(-2)
    # dists = torch.sqrt(dists + 1e-6)
    return dists.min(-2)[0].mean() + dists.min(-1)[0].mean()


def onedir_nn_distance(p1, p2, norm=True):
    p1_copy = p1.repeat(p2.size(0), 1, 1).transpose(0, 1)
    p1_res = (p1_copy - p2).norm(dim=-1).min(dim=-1).values
    return p1_res.mean() if norm else p1_res.sum()


def chamfer_distance(p1, p2, norm=True):
    return onedir_nn_distance(p1, p2, norm) + onedir_nn_distance(p2, p1, norm)


def edge_loss(p):
    """
    p: BxNx3
    """
    batch = torch.cat([torch.ones(p.size(1)) * bn for bn in range(p.size(0))])
    nearest_idxs = gnn.knn(p.view(-1, 3), p.view(-1, 3), 2, batch, batch)[1, 1::2]
    edge_len = torch.norm(p.view(-1, 3) - p.view(-1, 3)[nearest_idxs], dim=-1).view(p.size()[:2])
    edge_loss = edge_len.mean(dim=-1).mean()
    return edge_loss


def losses(pred, target, target_norms, device, chamfer=True, edge=False, norm=False, t=2/32, metrics=True):    
    # form vectors of batch indicators
    pred_batch = torch.ones(pred.size()[:2], 
                            dtype=torch.int64,
                            device=device)
    pred_batch *= torch.arange(start=0, 
                               end=pred.size(0), 
                               dtype=torch.int64, 
                               device=device).view(-1, 1)
    pred_batch = pred_batch.flatten()

    target_batch = torch.ones(target.size()[:2], 
                              dtype=torch.int64, 
                              device=device)
    target_batch *= torch.arange(start=0, 
                                 end=target.size(0), 
                                 dtype=torch.int64, 
                                 device=device).view(-1, 1)
    target_batch = target_batch.flatten()

    chamfer_loss = edge_loss = norm_loss = 0.
    precision = recall = fscore = 0.

    # Chamfer Loss
    if chamfer or norm:
        target_pred_nearest = gnn.knn(x=pred.view(-1, 3), 
                                      y=target.view(-1, 3), 
                                      k=1, 
                                      batch_x=pred_batch, 
                                      batch_y=target_batch)
        target_pred_nearest = target_pred_nearest.view(2, target.size(0), target.size(1), -1)

        pred_target_nearest = gnn.knn(x=target.view(-1, 3), 
                                      y=pred.view(-1, 3), 
                                      k=1, 
                                      batch_x=target_batch, 
                                      batch_y=pred_batch)
        pred_target_nearest = pred_target_nearest.view(2, pred.size(0), pred.size(1), -1)
        
        if chamfer:
            pred_target_dist = torch.norm(pred.view(-1, 3)[pred_target_nearest[0].view(-1)] - 
                                          target.view(-1, 3)[pred_target_nearest[1].view(-1)], dim=-1)
            pred_target_dist = pred_target_dist.view(pred.size(0), pred.size(1))

            target_pred_dist = torch.norm(target.view(-1, 3)[target_pred_nearest[0].view(-1)] - 
                                          pred.view(-1, 3)[target_pred_nearest[1].view(-1)], dim=-1)
            target_pred_dist = target_pred_dist.view(target.size(0), target.size(1))

            target_pred_dist_mean = target_pred_dist.mean(dim=-1).mean()
            pred_target_dist_mean = pred_target_dist.mean(dim=-1).mean()

            chamfer_loss = pred_target_dist_mean + target_pred_dist_mean
    
    if edge or norm:     
        pred_k_3 = gnn.knn_graph(x=pred.view(-1, 3), 
                                 k=3, 
                                 batch=pred_batch)
        # Edge Loss    
        if edge:
            pred_edge_dist = torch.norm(pred.view(-1, 3)[pred_k_3[0, 0::3]] -
                                        pred.view(-1, 3)[pred_k_3[1, 0::3]], dim=-1)
            pred_edge_dist = pred_edge_dist.view(pred.size(0), pred.size(1))
            edge_loss = pred_edge_dist.mean(dim=-1).mean()
        
        # Norm Loss    
        if norm:
            pred_vec1 = pred.view(-1, 3)[pred_k_3[1, 1::3]] - pred.view(-1, 3)[pred_k_3[1, 0::3]]
            pred_vec2 = pred.view(-1, 3)[pred_k_3[1, 2::3]] - pred.view(-1, 3)[pred_k_3[1, 0::3]]

            # compute normal vector
            pred_approx_norm = torch.cross(pred_vec1, pred_vec2)
            pred_approx_norm = pred_approx_norm / torch.norm(pred_approx_norm, dim=-1).view(-1, 1)

            # cosine dissimilarity of norms
            pred_target_norm_dissim = 1 - torch.mul(pred_approx_norm[pred_target_nearest[0].view(-1)], 
                                                    target_norms.view(-1, 3)[pred_target_nearest[1].view(-1)]).sum(dim=-1).abs()
            pred_target_norm_dissim = pred_target_norm_dissim.view(pred.size(0), pred.size(1))

            target_pred_norm_dissim = 1 - torch.mul(target_norms.view(-1, 3)[target_pred_nearest[0].view(-1)], 
                                                    pred_approx_norm[target_pred_nearest[1].view(-1)]).sum(dim=-1).abs()
            target_pred_norm_dissim = target_pred_norm_dissim.view(target.size(0), target.size(1))

            target_pred_norm_dissim_mean = target_pred_norm_dissim.mean(dim=-1).mean()
            pred_target_norm_dissim_mean = pred_target_norm_dissim.mean(dim=-1).mean()

            norm_loss = pred_target_norm_dissim_mean + target_pred_norm_dissim_mean

    if metrics:
        # compute metrics
        precision = (target_pred_dist <= t).type(torch.float).mean(dim=-1).mean()
        recall = (pred_target_dist <= t).type(torch.float).mean(dim=-1).mean()
        fscore = ((2 * precision * recall) / (precision + recall)).mean()

        # fix nan. values
        precision[precision != precision] = 0.
        recall[recall != recall] = 0.
        fscore[fscore != fscore] = 0.

    losses_all = {'cd': chamfer_loss,
                  'el': edge_loss,
                  'nl': norm_loss}
    metrics_all = {'precision': precision,
                   'recall': recall,
                   'fscore': fscore}

    return losses_all, metrics_all


def sample_minibatch_from_sphere(k, num_points):
    # torch.random.manual_seed(torch.random.default_generator.seed() // 17)
    # torch.random.manual_seed(42) 

    phi = torch.rand(k, 1, num_points) * np.pi
    theta = torch.rand(k, 1, num_points) * 2 * np.pi
    sample = torch.cat([torch.sin(phi) * torch.cos(theta), 
                        torch.sin(phi) * torch.sin(theta), 
                        torch.cos(phi)], dim=1)
    return sample


def x_rotation_matrix(x_axis_deg):
    return torch.tensor([[1, 0, 0], 
                 [0, np.cos(x_axis_deg), -np.sin(x_axis_deg)], 
                 [0, np.sin(x_axis_deg), np.cos(x_axis_deg)]], dtype=torch.float64)


def y_rotation_matrix(y_axis_deg):
    return torch.tensor([[np.cos(y_axis_deg), 0, np.sin(y_axis_deg)], 
                 [0, 1, 0], 
                 [-np.sin(y_axis_deg), 0, np.cos(y_axis_deg)]], dtype=torch.float64)


def z_rotation_matrix(z_axis_deg):
    return torch.tensor([[np.cos(z_axis_deg), -np.sin(z_axis_deg), 0], 
                 [np.sin(z_axis_deg), np.cos(z_axis_deg), 0], 
                 [0, 0, 1]], dtype=torch.float64)


def rotation_matrix(x_axis_deg, y_axis_deg, z_axis_deg):
    return torch.matmul(z_rotation_matrix(z_axis_deg),
                        torch.matmul(y_rotation_matrix(y_axis_deg), 
                                     x_rotation_matrix(x_axis_deg)))


class Im2PCD(ModelNet):
    def __init__(self, 
                 img_root, 
                 pcd_root, 
                 name='10',
                 train=True,
                 pts_to_save=None,
                 img_transform=None, 
                 pcd_pre_transform=None,
                 pcd_pre_filter=None,
                 cache_pcds=False,
                 generate_norms=False):
        self.img_root = img_root
        self.img_transform = img_transform
        self.dataset = 'train' if train else 'test'
        self.root = os.path.expanduser(os.path.normpath(pcd_root))
        self.raw_dir = os.path.join(self.root, 'raw')
        self.pcd_transforms = [None] * 12        
        self.transform = self.pcd_transforms[0]
        self.pre_transform = pcd_pre_transform
        self.pre_filter = pcd_pre_filter
        self.pts_to_save = pts_to_save
        self.generate_norms = generate_norms
        self.cache_pcds = cache_pcds
        if pts_to_save is not None and pts_to_save > 0:
            self.pcd_transforms = [self.get_view_transform(i, pts_to_save) for i in range(12)]
        if cache_pcds:
<<<<<<< HEAD
            super(Im2PCD, self).__init__(pcd_root, name, train, self.pcd_transforms[0], 
                                         pcd_pre_transform, pcd_pre_filter)    
=======
             super(Im2PCD, self).__init__(pcd_root, name, train, self.pcd_transforms[0], 
                                          pcd_pre_transform, pcd_pre_filter)
>>>>>>> 06e1b1e8
        self.categories = glob.glob(os.path.join(self.raw_dir, '*', ''))
        self.categories = sorted([x.split(os.sep)[-2] for x in self.categories])
        self.categories_cap = []
        self.categories_min = [1] * len(self.categories)
        for i, cat in enumerate(self.categories):
            folder = os.path.join(self.raw_dir, cat, self.dataset)
            paths = glob.glob('{}/{}_*.off'.format(folder, cat))
            if self.dataset == 'test':
                self.categories_min[i] = int(os.path.basename(min(paths))[-8:-4])
<<<<<<< HEAD
            self.categories_cap.append(len(paths))    
=======
            self.categories_cap.append(len(paths))            
>>>>>>> 06e1b1e8
        
    def get_view_transform(self, k, num_pts):
        R = rotation_matrix(np.pi/3., 0., np.pi/6. * k)
        transformation = TG.Compose([TG.NormalizeScale(), 
                                     TG.LinearTransformation(R),
                                     TG.SamplePoints(num=num_pts, include_normals=self.generate_norms)])
        return transformation
    
    def get_image_name(self, cat_num, model_num, view_num):
        return self.categories[cat_num] + \
                '_' + str(model_num).rjust(4, '0') + \
                '.obj.shaded_v' + str(view_num+1).rjust(3, '0') + '.png'
    
    def get_image(self, cat_num, model_num, view_num):
        img_path = os.path.join(self.img_root, 
                                self.categories[cat_num], 
                                self.dataset,
                                self.get_image_name(cat_num, model_num, view_num))
        with open(img_path, 'rb') as f:
            img = Image.open(f).convert('RGB')
        return img

    def get_model_name(self, cat_num, model_num):
        return self.categories[cat_num] + '_' + str(model_num).rjust(4, '0') + '.off' 

    def get_pcd(self, cat_num, model_num):

        path = os.path.join(self.raw_dir, 
                            self.categories[cat_num], 
                            self.dataset,
                            self.get_model_name(cat_num, model_num))
        data = read_off(path)
        data.y = torch.tensor([cat_num, model_num])
        if self.pre_filter is not None:
            data = self.pre_filter(data)
        if self.pre_transform is not None:
            data = self.pre_transform(data)
        return data
       
    def process_set(self, dataset):
        if self.cache_pcds:
            data_list = []
            for target, category in enumerate(self.categories):
                folder = os.path.join(self.raw_dir, category, dataset)
                paths = sorted(glob.glob('{}/{}_*.off'.format(folder, category)))
                for path in paths:
                    data = read_off(path)
                    model_num = int(os.path.basename(path)[-8:-4])
                    data.y = torch.tensor([target, model_num])
                    data_list.append(data)                    
            if self.pre_filter is not None:
                data_list = [d for d in data_list if self.pre_filter(d)]
            if self.pre_transform is not None:
                data_list = [self.pre_transform(d) for d in data_list]
            return self.collate(data_list)
        else:
            pass
    
    def __len__(self):
        # return 1
        return sum(self.categories_cap) * 12
        # return self.categories_cap[self.categories.index('table')] * 12
    
    def __getitem__(self, idx):
        # torch.random.manual_seed(42)
        # idx = idx + sum(self.categories_cap[:self.categories.index('table')]) * 12
        if isinstance(idx, int):
            model_idx = idx // 12
            view_idx = idx % 12
            if self.cache_pcds:
                data = self.get(model_idx)
                cat_num, model_num = data.y.tolist()
            else:
                cat_num = 0
                acc_cap = 0
                prev_acc_cap = 0
                for i, cap in enumerate(self.categories_cap):
                    prev_acc_cap = acc_cap
                    acc_cap += cap
                    if model_idx < acc_cap:
                        cat_num = i
                        break
                model_num = model_idx - prev_acc_cap + self.categories_min[cat_num]
                data = self.get_pcd(cat_num, model_num)
            data = data if self.pcd_transforms[view_idx] is None else self.pcd_transforms[view_idx](data)
            img = self.get_image(cat_num, model_num, view_idx)
            img = img if self.img_transform is None else self.img_transform(img)                        
            return img, data.pos, data.norm      
        elif isinstance(idx, slice):
            return [self[ii] for ii in range(*idx.indices(len(self)))]        
        raise IndexError(
            'Only integers, slices (`:`) and long or byte tensors are valid indices (got {}).'.format(type(idx).__name__))<|MERGE_RESOLUTION|>--- conflicted
+++ resolved
@@ -314,13 +314,8 @@
         if pts_to_save is not None and pts_to_save > 0:
             self.pcd_transforms = [self.get_view_transform(i, pts_to_save) for i in range(12)]
         if cache_pcds:
-<<<<<<< HEAD
-            super(Im2PCD, self).__init__(pcd_root, name, train, self.pcd_transforms[0], 
-                                         pcd_pre_transform, pcd_pre_filter)    
-=======
              super(Im2PCD, self).__init__(pcd_root, name, train, self.pcd_transforms[0], 
                                           pcd_pre_transform, pcd_pre_filter)
->>>>>>> 06e1b1e8
         self.categories = glob.glob(os.path.join(self.raw_dir, '*', ''))
         self.categories = sorted([x.split(os.sep)[-2] for x in self.categories])
         self.categories_cap = []
@@ -330,11 +325,7 @@
             paths = glob.glob('{}/{}_*.off'.format(folder, cat))
             if self.dataset == 'test':
                 self.categories_min[i] = int(os.path.basename(min(paths))[-8:-4])
-<<<<<<< HEAD
-            self.categories_cap.append(len(paths))    
-=======
             self.categories_cap.append(len(paths))            
->>>>>>> 06e1b1e8
         
     def get_view_transform(self, k, num_pts):
         R = rotation_matrix(np.pi/3., 0., np.pi/6. * k)
